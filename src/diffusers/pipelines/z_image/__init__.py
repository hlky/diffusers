--- conflicted
+++ resolved
@@ -23,11 +23,8 @@
 else:
     _import_structure["pipeline_output"] = ["ZImagePipelineOutput"]
     _import_structure["pipeline_z_image"] = ["ZImagePipeline"]
-<<<<<<< HEAD
     _import_structure["pipeline_z_image_controlnet"] = ["ZImageControlNetPipeline"]
-=======
     _import_structure["pipeline_z_image_img2img"] = ["ZImageImg2ImgPipeline"]
->>>>>>> be3c2a06
 
 
 if TYPE_CHECKING or DIFFUSERS_SLOW_IMPORT:
@@ -40,11 +37,8 @@
     else:
         from .pipeline_output import ZImagePipelineOutput
         from .pipeline_z_image import ZImagePipeline
-<<<<<<< HEAD
         from .pipeline_z_image_controlnet import ZImageControlNetPipeline
-=======
         from .pipeline_z_image_img2img import ZImageImg2ImgPipeline
->>>>>>> be3c2a06
 
 else:
     import sys
